--- conflicted
+++ resolved
@@ -4,6 +4,7 @@
 import jwt, requests, time, six
 from requests_oauthlib import OAuth1
 import six
+import re
 
 try:
 	from urlparse import parse_qs
@@ -265,12 +266,14 @@
 	if not now <= expiration:
 		raise Exception("Identity expired {0} ".format(expiration - now) + \
 		                "seconds ago!")
-	
-	# Verify we haven't seen this nonce before,
-	# which would indicate a replay attack
-	# TODO: implement nonce but this is not high priority
-	#if identity['nonce'] != <<original request nonce>>
-		#raise Exception('JSON Web Token Validation Problem, nonce')
+
+	# Verify that the nonce matches our request one,
+	# to avoid a replay attack
+	request_nonce = re.search(r'oauth_nonce="(.*?)"',
+		r.request.headers['Authorization']).group(1)
+	if identity['nonce'] != request_nonce:
+		raise Exception('Replay attack detected: {0} != {1}'.format(
+						identity['nonce'], request_nonce))
 	
 	return identity
 
@@ -334,7 +337,6 @@
 		"""
 		return initiate(self.mw_uri, self.consumer_token)
 		
-<<<<<<< HEAD
 	def complete(self, request_token, response_qs):
 		"""
 		Completes an OAuth handshake with MediaWiki by exchanging an 
@@ -356,18 +358,6 @@
 	def identify(self, access_token, leeway=10.0):
 		"""
 		Gather's identifying information about a user via an authorized token.
-=======
-		# Expiration (exp) should be in the future
-		if not int(identify_token['exp']) >= now:
-			raise Exception('JSON Web Token Validation Problem, exp')
-
-		# Verify that the nonce matches our request one,
-		# to avoid a replay attack
-		request_nonce = re.search(r'oauth_nonce="(.*?)"',
-			r.request.headers['Authorization']).group(1)
-		if identify_token['nonce'] != request_nonce:
-			raise Exception('JSON Web Token Validation Problem, nonce')
->>>>>>> cf3468eb
 		
 		:Parameters:
 			access_token : `AccessToken`

--- conflicted
+++ resolved
@@ -1,9 +1,3 @@
 PyJWT == 2.4.0
-<<<<<<< HEAD
-requests == 2.21.0
-requests-oauthlib == 1.2.0
-=======
 requests == 2.31.0
-requests-oauthlib == 1.2.0
-six == 1.12.0
->>>>>>> e6ee5991
+requests-oauthlib == 1.2.0